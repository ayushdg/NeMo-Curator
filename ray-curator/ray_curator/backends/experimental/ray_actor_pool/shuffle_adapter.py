# Copyright (c) 2025, NVIDIA CORPORATION.
"""Shuffle adapter for deduplication executor."""

import math
from typing import TYPE_CHECKING

import ray
from loguru import logger

from ray_curator.backends.base import BaseStageAdapter
from ray_curator.backends.experimental.utils import RayStageSpecKeys, get_worker_metadata_and_node_id
from ray_curator.tasks import FileGroupTask

if TYPE_CHECKING:
    from ray_curator.stages.deduplication.fuzzy.lsh.stage import LSHStage
    from ray_curator.stages.shuffler.stage import ShuffleStage


# TODO: Remove once UCX memory usage with GPU staging buffers is fixed.
@ray.remote(runtime_env={"env_vars": {"UCX_RNDV_FRAG_MEM_TYPES": "host"}})
class ShuffleStageAdapter(BaseStageAdapter):
    """Ray actor that wraps a shuffle stage and its actor.

    This adapter manages the lifecycle of a shuffle actor (like LSHActor)
    and provides a uniform interface for the executor.
    """

    def __init__(
        self,
        stage: "ShuffleStage | LSHStage",
        rank: int,
        nranks: int,
        num_input_tasks: int | None = None,
    ):
        """Initialize the adapter.

        Args:
            stage: The shuffle stage to wrap
            rank: This actor's rank in the group
            nranks: Total number of actors in the group
            session_id: Unique session identifier
            input_nparts: Total input partitions
        """
        super().__init__(stage)
        # Get runtime context for worker metadata (copied from RayActorPoolStageAdapter)
        node_info, worker_metadata = get_worker_metadata_and_node_id()

        # Create WorkerMetadata with actor information
        self.worker_metadata = worker_metadata
        self.node_info = node_info

        self._batch_size = self.stage.batch_size
        if self._batch_size is None:
            logger.warning(f"batch size not set for stage {self.stage}. Setting it to 1.")
            self._batch_size = 1

        # Auto set total_nparts if not set
        stage_class_kwargs = self.stage.actor_kwargs.copy()
        if stage_class_kwargs.get("total_nparts") is None:
            if num_input_tasks is None:
                err_msg = "Shuffle total_nparts could not be set automatically. Please set it manually during stage initialization."
                raise ValueError(err_msg)
            if self.stage.ray_stage_spec().get(RayStageSpecKeys.IS_LSH_STAGE, False):
<<<<<<< HEAD
=======
                # Rounds down to the nearest power of 2.
                # Emperically this improves shuffle performance for LSH without significantly increasing the risk of OOMs.
>>>>>>> 9af22cb7
                self.output_nparts = max(1, 2 ** math.floor(math.log2(num_input_tasks)))
            else:
                self.output_nparts = max(1, num_input_tasks)
        else:
            self.output_nparts = stage_class_kwargs.get("total_nparts")

        stage_class_kwargs.update(
            {
                "nranks": nranks,
                "total_nparts": self.output_nparts,
            }
        )
        self.root_address = None

        self.stage._actor_obj = self.stage.actor_class(**stage_class_kwargs)

        logger.debug(f"Initialized ShuffleStageAdapter actor for rank {rank}/{nranks}")

    def get_batch_size(self) -> int:
        """Get the batch size for this stage."""
        return self._batch_size

    def setup_on_node(self) -> None:
        """
        Note: This method is not used in the current implementation since we use
        the Ray Data pattern of calling setup_on_node before actor creation.
        """
        super().setup_on_node(self.node_info, self.worker_metadata)

    def setup(self) -> None:
        """Note: This method is unused"""
        err_msg = "ShuffleStageAdapter.setup is not used in the current implementation"
        raise NotImplementedError(err_msg)

    def setup_root(self) -> None:
        """Setup the root actor."""
        _, self.root_address = self.stage._actor_obj.setup_root()
        return self.root_address

    def setup_worker(self, root_address: bytes) -> None:
        """Setup UCXX communication."""
        if self.root_address is None:
            self.root_address = root_address
        elif self.root_address != root_address:
            err_msg = f"Root address mismatch during worker setup: {self.root_address} != {root_address}"
            raise RuntimeError(err_msg)
        self.stage._actor_obj.setup_worker(self.root_address)

    def read_and_insert(
        self, tasks: list[FileGroupTask], band_range: tuple[int, int] | None = None
    ) -> list[FileGroupTask]:
        """Read and insert tasks into the shuffler."""
        insert_kwargs = {"band_range": band_range} if band_range is not None else {}
        results = []
        for task in tasks:
            results.append(self.stage.read_and_insert(task, **insert_kwargs))
        return results

    def insert_finished(self) -> None:
        """Finish the insertion phase and trigger shuffle."""
        self.stage.insert_finished()

    def extract_and_write(self) -> list[FileGroupTask]:
        """Extract shuffled data and write to output files."""
        return self.stage.extract_and_write()

    def teardown(self) -> None:
        """Clean up resources."""
        self.stage.teardown()<|MERGE_RESOLUTION|>--- conflicted
+++ resolved
@@ -61,11 +61,8 @@
                 err_msg = "Shuffle total_nparts could not be set automatically. Please set it manually during stage initialization."
                 raise ValueError(err_msg)
             if self.stage.ray_stage_spec().get(RayStageSpecKeys.IS_LSH_STAGE, False):
-<<<<<<< HEAD
-=======
                 # Rounds down to the nearest power of 2.
                 # Emperically this improves shuffle performance for LSH without significantly increasing the risk of OOMs.
->>>>>>> 9af22cb7
                 self.output_nparts = max(1, 2 ** math.floor(math.log2(num_input_tasks)))
             else:
                 self.output_nparts = max(1, num_input_tasks)
