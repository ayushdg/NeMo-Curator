import uuid
from typing import TYPE_CHECKING

import numpy as np
import ray
from loguru import logger
from ray.util.actor_pool import ActorPool

from ray_curator.backends.base import BaseExecutor
from ray_curator.backends.experimental.utils import RayStageSpecKeys, execute_setup_on_node
from ray_curator.backends.utils import register_loguru_serializer
from ray_curator.tasks import EmptyTask, Task

from .adapter import RayActorPoolStageAdapter
from .raft_adapter import RayActorPoolRAFTAdapter
from .shuffle_adapter import ShuffleStageAdapter
from .utils import calculate_optimal_actors_for_stage, create_named_ray_actor_pool_stage_adapter

if TYPE_CHECKING:
    from ray_curator.stages.base import ProcessingStage
    from ray_curator.stages.deduplication.fuzzy.lsh.stage import LSHStage

_LARGE_INT = 2**31 - 1


class RayActorPoolExecutor(BaseExecutor):
    """Ray-based executor using ActorPool for better resource management.

    This executor:
    1. Creates a pool of actors per stage using Ray's ActorPool
    2. Uses map_unordered for better load balancing and fault tolerance
    3. Lets Ray handle object ownership and garbage collection automatically
    4. Provides better backpressure management through ActorPool
    """

    def __init__(self, config: dict | None = None):
        super().__init__(config)

    def execute(self, stages: list["ProcessingStage"], initial_tasks: list[Task] | None = None) -> list[Task]:
        """Execute the pipeline stages using ActorPool.

        Args:
            stages: List of processing stages to execute
            initial_tasks: Initial tasks to process (can be None for empty start)

        Returns:
            List of final processed tasks
        """
        if not stages:
            return []

        session_id = uuid.uuid4().bytes

        try:
            # Initialize Ray and register loguru serializer
            register_loguru_serializer()
            ray.init(ignore_reinit_error=True, runtime_env=self.config.get("runtime_env", None))

            # Execute setup on node for all stages BEFORE processing begins
            execute_setup_on_node(stages)
            logger.info(
                f"Setup on node complete for all stages. Starting Ray Actor Pool pipeline with {len(stages)} stages"
            )

            # Initialize with initial tasks
            current_tasks = initial_tasks or [EmptyTask]
            # Process through each stage with ActorPool
            for i, stage in enumerate(stages):
                logger.info(f"\nProcessing stage {i + 1}/{len(stages)}: {stage}")
                logger.info(f"  Input tasks: {len(current_tasks)}")

                if not current_tasks:
                    msg = f"{stage} - No tasks to process, can't continue"
                    raise ValueError(msg)  # noqa: TRY301

                if stage.ray_stage_spec().get(RayStageSpecKeys.IS_LSH_STAGE, False):
                    current_tasks = self._execute_lsh_stage(stage, current_tasks)
                else:
<<<<<<< HEAD
                    # Create actor pool for this stage
                    num_actors = calculate_optimal_actors_for_stage(
                        stage,
                        len(current_tasks),
                        reserved_cpus=self.config.get("reserved_cpus", 0.0),
                        reserved_gpus=self.config.get("reserved_gpus", 0.0),
                    )
                    logger.info(
                        f" {stage} - Creating {num_actors} actors (CPUs: {stage.resources.cpus}, GPUs: {stage.resources.gpus})"
                    )

                    # Check if this is a RAFT stage and create appropriate actor pool
                    if stage.ray_stage_spec().get(RayStageSpecKeys.IS_RAFT_ACTOR, False):
                        logger.info(f"  Creating RAFT actor pool for stage: {stage.name}")
                        actor_pool = self._create_raft_actor_pool(stage, num_actors, session_id)
                    else:
                        actor_pool = self._create_actor_pool(stage, num_actors)

                    # Process tasks through this stage using ActorPool
                    current_tasks = self._process_stage_with_pool(actor_pool, stage, current_tasks)

                    # Clean up actor pool
                    self._cleanup_actor_pool(actor_pool)

                    logger.info(f"  Output tasks: {len(current_tasks)}")
=======
                    actor_pool = self._create_actor_pool(stage, num_actors)

                logger.info(f"Created actor pool for {stage.name} with {num_actors} actors")
                # Process tasks through this stage using ActorPool
                current_tasks = self._process_stage_with_pool(actor_pool, stage, current_tasks)

                # Clean up actor pool
                self._cleanup_actor_pool(actor_pool)

                logger.info(f"  Output tasks: {len(current_tasks)}")
>>>>>>> ebaa03bf

        except Exception as e:
            logger.error(f"Error during pipeline execution: {e}")
            raise
        else:
            # Return final results directly - no need for ray.get()
            final_results = current_tasks if current_tasks else []
            logger.info(f"\nPipeline completed. Final results: {len(final_results)} tasks")

            return final_results
        finally:
            # Clean up all Ray resources including named actors
            logger.info("Shutting down Ray to clean up all resources...")
            ray.shutdown()

    def _create_actor_pool(self, stage: "ProcessingStage", num_actors: int) -> ActorPool:
        """Create an ActorPool for a specific stage."""
        actors = []
        for i in range(num_actors):
            actor = (
                create_named_ray_actor_pool_stage_adapter(stage, RayActorPoolStageAdapter)
                .options(
                    num_cpus=stage.resources.cpus,
                    num_gpus=stage.resources.gpus,
                    name=f"{stage.name}-{i}",
                )
                .remote(stage)
            )
            actors.append(actor)

        return ActorPool(actors)

    def _create_raft_actor_pool(self, stage: "ProcessingStage", num_actors: int, session_id: bytes) -> ActorPool:
        """Create a RAFT ActorPool for a specific stage."""
        logger.info(f"    Initializing RAFT actor pool with {num_actors} actors")

        # Create RAFT actors using the specialized RAFT adapter
        actors = []
        for actor_idx in range(num_actors):
            actor = (
                create_named_ray_actor_pool_stage_adapter(stage, RayActorPoolRAFTAdapter)
                .options(
                    num_cpus=stage.resources.cpus,
                    num_gpus=stage.resources.gpus,
                    name=f"{stage.name}Actor-{actor_idx}",
                )
                .remote(
                    stage=stage,
                    index=actor_idx,
                    pool_size=num_actors,
                    session_id=session_id,
                    actor_name_prefix=stage.name,
                )
            )
            actors.append(actor)

        # Setup RAFT communication
        logger.info("    Setting up RAFT communication...")

        # Get the root actor (index 0) and broadcast root unique ID
        root_actor = actors[0]
        ray.get(root_actor.broadcast_root_unique_id.remote())

        # Setup all actors (including root)
        setup_futures = [actor.setup.remote() for actor in actors]
        ray.get(setup_futures)

        logger.info("    RAFT setup complete")

        return ActorPool(actors)

    def _create_rapidsmpf_actors(
        self, stage: "ProcessingStage", num_actors: int, num_tasks: int
    ) -> list[ray.actor.ActorHandle]:
        """Create a RapidsMPFShuffling Actors and setup UCXX communication for a specific stage."""
        logger.info(f"    Initializing RapidsMPFShuffling actor pool with {num_actors} actors")

        # Create Shuffling actors using the specialized RapidsMPFShuffling adapter
        actors = []
        for actor_idx in range(num_actors):
            actor = ShuffleStageAdapter.options(
                num_cpus=stage.resources.cpus,
                num_gpus=stage.resources.gpus,
                name=f"{stage.name}-Worker_{actor_idx}",
            ).remote(stage=stage, rank=actor_idx, nranks=num_actors, num_input_tasks=num_tasks)
            actors.append(actor)

        # Setup UCXX communication
        logger.info("    Setting up UCXX communication...")

        # initialize the first actor as the root remotely in the cluster
        root_address_bytes = ray.get(actors[0].setup_root.remote())

        # setup the workers in the cluster including root
        ray.get([actor.setup_worker.remote(root_address_bytes) for actor in actors])

        logger.info("    UCXX setup complete")

        return actors

    def _generate_task_batches(self, tasks: list[Task], batch_size: int) -> list[list[Task]]:
        """Generate task batches from a list of tasks.
        Args:
            tasks: List of Task objects to process
            batch_size: The size of the batch
        Returns:
            List of task batches
        """
        task_batches = []
        for i in range(0, len(tasks), batch_size):
            batch = tasks[i : i + batch_size]
            task_batches.append(batch)
        return task_batches

    def _process_stage_with_pool(
        self, actor_pool: ActorPool, _stage: "ProcessingStage", tasks: list[Task]
    ) -> list[Task]:
        """Process tasks through the actor pool.

        Args:
            actor_pool: The ActorPool to use for processing
            _stage: The processing stage (for logging/context, unused)
            tasks: List of Task objects to process

        Returns:
            List of processed Task objects
        """
        stage_batch_size: int = ray.get(actor_pool._idle_actors[0].get_batch_size.remote())
<<<<<<< HEAD
        task_batches = self._generate_task_batches(tasks, stage_batch_size)
=======

        if _stage.ray_stage_spec().get(RayStageSpecKeys.IS_RAFT_ACTOR, False):
            # For a RAFT stage we want to ensure all actors are utilized by distributing tasks evenly
            if stage_batch_size is not None:
                logger.warning(
                    f"Stage {_stage.name} is a RAFT stage but has a batch size of {stage_batch_size}. Ignoring batch size."
                )
            num_actors = len(actor_pool._idle_actors)
            task_batches = [batch.tolist() for batch in np.array_split(tasks, num_actors) if len(batch) > 0]
        else:
            # For non-RAFT stages, we batch it based on the stage batch size
            task_batches = [tasks[i : i + stage_batch_size] for i in range(0, len(tasks), stage_batch_size)]

        if _stage.ray_stage_spec().get(RayStageSpecKeys.IS_RAFT_ACTOR, False):
            logger.info(
                f"Distributed {len(tasks)} tasks evenly across {len(task_batches)} actors for RAFT stage {_stage.name}"
            )
        else:
            logger.info(
                f"Broke down {len(tasks)} tasks into batches of {stage_batch_size} for a total of {len(task_batches)} batches for {_stage.name}"
            )
>>>>>>> ebaa03bf

        # Process each task and flatten the results since each task can produce multiple output tasks
        all_results = []
        for result_batch in actor_pool.map_unordered(
            lambda actor, batch: actor.process_batch.remote(batch), task_batches
        ):
            # result_batch is a list of tasks from processing a single input task
            all_results.extend(result_batch)

        return all_results

    def _process_lsh_stage_with_rapidsmpf_actors(
        self,
        actors: list[ray.actor.ActorHandle],
        _stage: "ProcessingStage",
        tasks: list[Task],
        band_range: tuple[int, int],
    ) -> list[Task]:
        """Process Shuffle through the actors.
        Args:
            actors: The actors to use for processing
            _stage: The processing stage (for logging/context, unused)
            tasks: List of Task objects to process
            band_range: Band range for LSH shuffle
        Returns:
            List of processed Task objects
        """

        actor_pool = ActorPool(actors)
        stage_batch_size: int = ray.get(actors[0].get_batch_size.remote())
        task_batches = self._generate_task_batches(tasks, stage_batch_size)

        # Step 1: Insert tasks into shuffler
        _ = list(
            actor_pool.map_unordered(
                lambda actor, batch: actor.read_and_insert.remote(tasks=batch, band_range=band_range), task_batches
            )
        )

        # Step 2: Signal to all actors that insertion is complete
        _ = ray.get([actor.insert_finished.remote() for actor in actors])

        # Step 3: Extract written results
        all_results = []
        extracted_tasks = ray.get([actor.extract_and_write.remote() for actor in actors])
        for extracted_task in extracted_tasks:
            all_results.extend(extracted_task)
        return all_results

    def _cleanup_actors(self, actors: list[ray.actor.ActorHandle]) -> None:
        """Clean up a list of actors."""
        for i, actor in enumerate(actors):
            try:
                ray.get(actor.teardown.remote())
                ray.kill(actor)
            except (ray.exceptions.RayActorError, ray.exceptions.RaySystemError) as e:  # noqa: PERF203
                logger.warning(f"      Warning: Error cleaning up actor {i}: {e}")

    def _cleanup_actor_pool(self, actor_pool: ActorPool) -> None:
        """Clean up actors in the pool."""

        # Get all actors from the pool
        all_actors = list(actor_pool._idle_actors) + [actor for actor, _ in actor_pool._future_to_actor.items()]

        self._cleanup_actors(all_actors)

    def _execute_lsh_stage(self, stage: "LSHStage", input_tasks: list[Task]) -> list[Task]:
        """Execute an LSH stage with band iteration.

        Args:
            stage: The LSH stage to execute
            input_tasks: Input tasks to process

        Returns:
            List of output tasks from all band iterations
        """
        all_lsh_outputs = []
        original_input = input_tasks.copy()

        for i, band_range in enumerate(stage.get_band_iterations()):
            logger.info(f"  Processing band range: {band_range[0]}-{band_range[1]}")

            output_path = stage.output_paths[i]
            stage.actor_kwargs["output_path"] = output_path

            num_actors = calculate_optimal_actors_for_stage(
                stage,
                len(original_input),
                reserved_cpus=self.config.get("reserved_cpus", 0.0),
                reserved_gpus=self.config.get("reserved_gpus", 0.0),
            )
            logger.info(
                f" {stage} - Creating {num_actors} actors (CPUs: {stage.resources.cpus}, GPUs: {stage.resources.gpus})"
            )

            logger.info(f"  Creating RapidsMPFShuffling Actor Pool for stage: {stage.name}")
            actors = self._create_rapidsmpf_actors(stage, num_actors, len(original_input))

            outputs = self._process_lsh_stage_with_rapidsmpf_actors(actors, stage, original_input, band_range)
            all_lsh_outputs.extend(outputs)

            # Clean up actors
            self._cleanup_actors(actors)

        logger.info(f"  LSH processing complete. Output tasks: {len(all_lsh_outputs)}")
        return all_lsh_outputs<|MERGE_RESOLUTION|>--- conflicted
+++ resolved
@@ -76,7 +76,6 @@
                 if stage.ray_stage_spec().get(RayStageSpecKeys.IS_LSH_STAGE, False):
                     current_tasks = self._execute_lsh_stage(stage, current_tasks)
                 else:
-<<<<<<< HEAD
                     # Create actor pool for this stage
                     num_actors = calculate_optimal_actors_for_stage(
                         stage,
@@ -94,26 +93,12 @@
                         actor_pool = self._create_raft_actor_pool(stage, num_actors, session_id)
                     else:
                         actor_pool = self._create_actor_pool(stage, num_actors)
-
-                    # Process tasks through this stage using ActorPool
+                    logger.info(f"Created actor pool for {stage.name} with {num_actors} actors")
                     current_tasks = self._process_stage_with_pool(actor_pool, stage, current_tasks)
-
                     # Clean up actor pool
                     self._cleanup_actor_pool(actor_pool)
 
                     logger.info(f"  Output tasks: {len(current_tasks)}")
-=======
-                    actor_pool = self._create_actor_pool(stage, num_actors)
-
-                logger.info(f"Created actor pool for {stage.name} with {num_actors} actors")
-                # Process tasks through this stage using ActorPool
-                current_tasks = self._process_stage_with_pool(actor_pool, stage, current_tasks)
-
-                # Clean up actor pool
-                self._cleanup_actor_pool(actor_pool)
-
-                logger.info(f"  Output tasks: {len(current_tasks)}")
->>>>>>> ebaa03bf
 
         except Exception as e:
             logger.error(f"Error during pipeline execution: {e}")
@@ -214,19 +199,28 @@
 
         return actors
 
-    def _generate_task_batches(self, tasks: list[Task], batch_size: int) -> list[list[Task]]:
+    def _generate_task_batches(
+        self, tasks: list[Task], batch_size: int | None = None, num_output_tasks: int | None = None
+    ) -> list[list[Task]]:
         """Generate task batches from a list of tasks.
         Args:
             tasks: List of Task objects to process
             batch_size: The size of the batch
+            num_output_tasks: The number of output tasks to generate.
+            Either batch_size or num_output_tasks must be provided but not both.
         Returns:
             List of task batches
         """
-        task_batches = []
-        for i in range(0, len(tasks), batch_size):
-            batch = tasks[i : i + batch_size]
-            task_batches.append(batch)
-        return task_batches
+        if batch_size is None and num_output_tasks is None:
+            err_msg = "Either batch_size or num_output_tasks must be provided"
+            raise ValueError(err_msg)
+        elif batch_size is not None and num_output_tasks is not None:
+            err_msg = "Either batch_size or num_output_tasks must be provided but not both"
+            raise ValueError(err_msg)
+        elif num_output_tasks is not None:
+            return [batch.tolist() for batch in np.array_split(tasks, num_output_tasks) if len(batch) > 0]
+        else:
+            return [tasks[i : i + batch_size] for i in range(0, len(tasks), batch_size)]
 
     def _process_stage_with_pool(
         self, actor_pool: ActorPool, _stage: "ProcessingStage", tasks: list[Task]
@@ -242,10 +236,6 @@
             List of processed Task objects
         """
         stage_batch_size: int = ray.get(actor_pool._idle_actors[0].get_batch_size.remote())
-<<<<<<< HEAD
-        task_batches = self._generate_task_batches(tasks, stage_batch_size)
-=======
-
         if _stage.ray_stage_spec().get(RayStageSpecKeys.IS_RAFT_ACTOR, False):
             # For a RAFT stage we want to ensure all actors are utilized by distributing tasks evenly
             if stage_batch_size is not None:
@@ -253,10 +243,10 @@
                     f"Stage {_stage.name} is a RAFT stage but has a batch size of {stage_batch_size}. Ignoring batch size."
                 )
             num_actors = len(actor_pool._idle_actors)
-            task_batches = [batch.tolist() for batch in np.array_split(tasks, num_actors) if len(batch) > 0]
+            task_batches = self._generate_task_batches(tasks, num_output_tasks=num_actors)
         else:
             # For non-RAFT stages, we batch it based on the stage batch size
-            task_batches = [tasks[i : i + stage_batch_size] for i in range(0, len(tasks), stage_batch_size)]
+            task_batches = self._generate_task_batches(tasks, stage_batch_size)
 
         if _stage.ray_stage_spec().get(RayStageSpecKeys.IS_RAFT_ACTOR, False):
             logger.info(
@@ -266,7 +256,6 @@
             logger.info(
                 f"Broke down {len(tasks)} tasks into batches of {stage_batch_size} for a total of {len(task_batches)} batches for {_stage.name}"
             )
->>>>>>> ebaa03bf
 
         # Process each task and flatten the results since each task can produce multiple output tasks
         all_results = []
