import uuid
from typing import TYPE_CHECKING

import numpy as np
import ray
from loguru import logger
from ray.util.actor_pool import ActorPool

from ray_curator.backends.base import BaseExecutor
from ray_curator.backends.experimental.utils import RayStageSpecKeys, execute_setup_on_node
from ray_curator.backends.utils import register_loguru_serializer
from ray_curator.tasks import EmptyTask, Task

from .adapter import RayActorPoolStageAdapter
from .raft_adapter import RayActorPoolRAFTAdapter
from .utils import calculate_optimal_actors_for_stage, create_named_ray_actor_pool_stage_adapter

if TYPE_CHECKING:
    from ray_curator.stages.base import ProcessingStage

_LARGE_INT = 2**31 - 1


class RayActorPoolExecutor(BaseExecutor):
    """Ray-based executor using ActorPool for better resource management.

    This executor:
    1. Creates a pool of actors per stage using Ray's ActorPool
    2. Uses map_unordered for better load balancing and fault tolerance
    3. Lets Ray handle object ownership and garbage collection automatically
    4. Provides better backpressure management through ActorPool
    """

    def __init__(self, config: dict | None = None):
        super().__init__(config)

    def execute(self, stages: list["ProcessingStage"], initial_tasks: list[Task] | None = None) -> list[Task]:
        """Execute the pipeline stages using ActorPool.

        Args:
            stages: List of processing stages to execute
            initial_tasks: Initial tasks to process (can be None for empty start)

        Returns:
            List of final processed tasks
        """
        if not stages:
            return []

        session_id = uuid.uuid4().bytes

        try:
            # Initialize Ray and register loguru serializer
            register_loguru_serializer()
            ray.init(ignore_reinit_error=True)

            # Execute setup on node for all stages BEFORE processing begins
            execute_setup_on_node(stages)
            logger.info(
                f"Setup on node complete for all stages. Starting Ray Actor Pool pipeline with {len(stages)} stages"
            )

            # Initialize with initial tasks
            current_tasks = initial_tasks or [EmptyTask]
            # Process through each stage with ActorPool
            for i, stage in enumerate(stages):
                logger.info(f"\nProcessing stage {i + 1}/{len(stages)}: {stage}")
                logger.info(f"  Input tasks: {len(current_tasks)}")

                if not current_tasks:
                    msg = f"{stage} - No tasks to process, can't continue"
                    raise ValueError(msg)  # noqa: TRY301

                # Create actor pool for this stage
                num_actors = calculate_optimal_actors_for_stage(
                    stage,
                    len(current_tasks),
                    reserved_cpus=self.config.get("reserved_cpus", 0.0),
                    reserved_gpus=self.config.get("reserved_gpus", 0.0),
                )
                logger.info(
                    f" {stage} - Creating {num_actors} actors (CPUs: {stage.resources.cpus}, GPUs: {stage.resources.gpus})"
                )

                # Check if this is a RAFT stage and create appropriate actor pool
                if stage.ray_stage_spec().get(RayStageSpecKeys.IS_RAFT_ACTOR, False):
                    logger.info(f"  Creating RAFT actor pool for stage: {stage.name}")
                    actor_pool = self._create_raft_actor_pool(stage, num_actors, session_id)
                else:
                    actor_pool = self._create_actor_pool(stage, num_actors)

                logger.info(f"Created actor pool for {stage.name} with {num_actors} actors")
                # Process tasks through this stage using ActorPool
                current_tasks = self._process_stage_with_pool(actor_pool, stage, current_tasks)

                # Clean up actor pool
                self._cleanup_actor_pool(actor_pool)

                logger.info(f"  Output tasks: {len(current_tasks)}")

        except Exception as e:
            logger.error(f"Error during pipeline execution: {e}")
            raise
        else:
            # Return final results directly - no need for ray.get()
            final_results = current_tasks if current_tasks else []
            logger.info(f"\nPipeline completed. Final results: {len(final_results)} tasks")

            return final_results
        finally:
            # Clean up all Ray resources including named actors
            logger.info("Shutting down Ray to clean up all resources...")
            ray.shutdown()

    def _create_actor_pool(self, stage: "ProcessingStage", num_actors: int) -> ActorPool:
        """Create an ActorPool for a specific stage."""
        actors = []
        for i in range(num_actors):
            actor = (
                create_named_ray_actor_pool_stage_adapter(stage, RayActorPoolStageAdapter)
                .options(
                    num_cpus=stage.resources.cpus,
                    num_gpus=stage.resources.gpus,
                    name=f"{stage.name}-{i}",
                )
                .remote(stage)
            )
            actors.append(actor)

        return ActorPool(actors)

    def _create_raft_actor_pool(self, stage: "ProcessingStage", num_actors: int, session_id: bytes) -> ActorPool:
        """Create a RAFT ActorPool for a specific stage."""
        logger.info(f"    Initializing RAFT actor pool with {num_actors} actors")

        # Create RAFT actors using the specialized RAFT adapter
        actors = []
        for actor_idx in range(num_actors):
            actor = (
                create_named_ray_actor_pool_stage_adapter(stage, RayActorPoolRAFTAdapter)
                .options(
                    num_cpus=stage.resources.cpus,
                    num_gpus=stage.resources.gpus,
                    name=f"{stage.name}Actor-{actor_idx}",
                )
                .remote(
                    stage=stage,
                    index=actor_idx,
                    pool_size=num_actors,
                    session_id=session_id,
                    actor_name_prefix=stage.name,
                )
            )
            actors.append(actor)

        # Setup RAFT communication
        logger.info("    Setting up RAFT communication...")

        # Get the root actor (index 0) and broadcast root unique ID
        root_actor = actors[0]
        ray.get(root_actor.broadcast_root_unique_id.remote())

        # Setup all actors (including root)
        setup_futures = [actor.setup.remote() for actor in actors]
        ray.get(setup_futures)

        logger.info("    RAFT setup complete")

        return ActorPool(actors)

    def _process_stage_with_pool(
        self, actor_pool: ActorPool, _stage: "ProcessingStage", tasks: list[Task]
    ) -> list[Task]:
        """Process tasks through the actor pool.

        Args:
            actor_pool: The ActorPool to use for processing
            _stage: The processing stage (for logging/context, unused)
            tasks: List of Task objects to process

        Returns:
            List of processed Task objects
        """
        stage_batch_size: int = ray.get(actor_pool._idle_actors[0].get_batch_size.remote())
<<<<<<< HEAD
        if _stage.ray_stage_spec().get(RayStageSpecKeys.IS_RAFT_ACTOR, False):
            num_actors = len(actor_pool._idle_actors)
            stage_batch_size = len(tasks) // num_actors
            task_batches = [tasks[i : i + stage_batch_size] for i in range(0, len(tasks), stage_batch_size)]
            if len(task_batches) > num_actors:
                task_batches[-2].extend(task_batches.pop())
        else:
            task_batches = []
            for i in range(0, len(tasks), stage_batch_size):
                batch = tasks[i : i + stage_batch_size]
                task_batches.append(batch)
=======

        if _stage.ray_stage_spec().get(RayStageSpecKeys.IS_RAFT_ACTOR, False):
            # For a RAFT stage we want to ensure all actors are utilized by distributing tasks evenly
            if stage_batch_size is not None:
                logger.warning(
                    f"Stage {_stage.name} is a RAFT stage but has a batch size of {stage_batch_size}. Ignoring batch size."
                )
            num_actors = len(actor_pool._idle_actors)
            task_batches = [batch.tolist() for batch in np.array_split(tasks, num_actors) if len(batch) > 0]
        else:
            # For non-RAFT stages, we batch it based on the stage batch size
            task_batches = [tasks[i : i + stage_batch_size] for i in range(0, len(tasks), stage_batch_size)]

        if _stage.ray_stage_spec().get(RayStageSpecKeys.IS_RAFT_ACTOR, False):
            logger.info(
                f"Distributed {len(tasks)} tasks evenly across {len(task_batches)} actors for RAFT stage {_stage.name}"
            )
        else:
            logger.info(
                f"Broke down {len(tasks)} tasks into batches of {stage_batch_size} for a total of {len(task_batches)} batches for {_stage.name}"
            )
>>>>>>> ebaa03bf

        # Process each task and flatten the results since each task can produce multiple output tasks
        all_results = []
        for result_batch in actor_pool.map_unordered(
            lambda actor, batch: actor.process_batch.remote(batch), task_batches
        ):
            # result_batch is a list of tasks from processing a single input task
            all_results.extend(result_batch)

        return all_results

    def _cleanup_actor_pool(self, actor_pool: ActorPool) -> None:
        """Clean up actors in the pool."""

        # Get all actors from the pool
        all_actors = list(actor_pool._idle_actors) + [actor for actor, _ in actor_pool._future_to_actor.items()]

        for i, actor in enumerate(all_actors):
            try:
                ray.get(actor.teardown.remote())
                ray.kill(actor)
            except (ray.exceptions.RayActorError, ray.exceptions.RaySystemError) as e:  # noqa: PERF203
                logger.warning(f"      Warning: Error cleaning up actor {i}: {e}")<|MERGE_RESOLUTION|>--- conflicted
+++ resolved
@@ -182,19 +182,6 @@
             List of processed Task objects
         """
         stage_batch_size: int = ray.get(actor_pool._idle_actors[0].get_batch_size.remote())
-<<<<<<< HEAD
-        if _stage.ray_stage_spec().get(RayStageSpecKeys.IS_RAFT_ACTOR, False):
-            num_actors = len(actor_pool._idle_actors)
-            stage_batch_size = len(tasks) // num_actors
-            task_batches = [tasks[i : i + stage_batch_size] for i in range(0, len(tasks), stage_batch_size)]
-            if len(task_batches) > num_actors:
-                task_batches[-2].extend(task_batches.pop())
-        else:
-            task_batches = []
-            for i in range(0, len(tasks), stage_batch_size):
-                batch = tasks[i : i + stage_batch_size]
-                task_batches.append(batch)
-=======
 
         if _stage.ray_stage_spec().get(RayStageSpecKeys.IS_RAFT_ACTOR, False):
             # For a RAFT stage we want to ensure all actors are utilized by distributing tasks evenly
@@ -216,7 +203,6 @@
             logger.info(
                 f"Broke down {len(tasks)} tasks into batches of {stage_batch_size} for a total of {len(task_batches)} batches for {_stage.name}"
             )
->>>>>>> ebaa03bf
 
         # Process each task and flatten the results since each task can produce multiple output tasks
         all_results = []
