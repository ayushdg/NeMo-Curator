# Copyright (c) 2025, NVIDIA CORPORATION.
"""
This module implements a bulk-synchronous shuffle class using UCXX communication compatible with Ray Actors.
"""

from __future__ import annotations

from typing import TYPE_CHECKING, Any, Literal

import cudf
import rmm.mr
from rapidsmpf.buffer.buffer import MemoryType
from rapidsmpf.buffer.resource import BufferResource, LimitAvailableMemory
from rapidsmpf.shuffler import partition_and_pack, unpack_and_concat
from rapidsmpf.statistics import Statistics
from rapidsmpf.utils.cudf import cudf_to_pylibcudf_table, pylibcudf_to_cudf_dataframe
from rapidsmpf.utils.ray_utils import BaseShufflingActor

from ray_curator.stages.deduplication.gpu_utils import align_down_to_256

if TYPE_CHECKING:
    from collections.abc import Iterator

    import pylibcudf as plc
    from rapidsmpf.shuffler import Shuffler


class BulkRapidsMPFShuffler(BaseShufflingActor):
    """
    Class that performs a bulk shuffle operation.
    This class is compatible with Ray Actors communicating with each other using UCXX communication.
    Parameters
    ----------
    nranks
        Number of ranks in the communication group.
    total_nparts
        Total number of output partitions.
    shuffle_on
        List of column names to shuffle on.
    output_path
        Path to write output files.
    rmm_pool_size
        Size of the RMM memory pool in bytes.
    spill_memory_limit
        Device memory limit in bytes for spilling to host.
        If "auto", the limit is set to 80% of the RMM pool size.
        If None spilling is disabled.
    enable_statistics
        Whether to collect shuffle statistics.
    read_kwargs
        Keyword arguments for cudf.read_parquet method.
    write_kwargs
        Keyword arguments for cudf.to_parquet method.
    """

    def __init__(  # noqa: PLR0913
        self,
        nranks: int,
        total_nparts: int,
        shuffle_on: list[str],
        output_path: str = "./",
        rmm_pool_size: int = 1024 * 1024 * 1024,
        spill_memory_limit: int | Literal["auto"] | None = "auto",
        *,
        enable_statistics: bool = False,
        read_kwargs: dict[str, Any] | None = None,
        write_kwargs: dict[str, Any] | None = None,
    ):
        super().__init__(nranks)
        self.shuffle_on = shuffle_on
        self.output_path = output_path
        self.total_nparts = total_nparts
        self.rmm_pool_size = align_down_to_256(rmm_pool_size) if rmm_pool_size is not None else None

        if isinstance(spill_memory_limit, int):
            self.spill_memory_limit = align_down_to_256(spill_memory_limit)
        elif spill_memory_limit == "auto":
            self.spill_memory_limit = (
<<<<<<< HEAD
                align_down_to_256(0.8 * self.rmm_pool_size) if self.rmm_pool_size is not None else None
=======
                align_down_to_256(int(0.8 * self.rmm_pool_size)) if self.rmm_pool_size is not None else None
>>>>>>> 50c5868a
            )
        elif spill_memory_limit is None:
            self.spill_memory_limit = None
        else:
            err_msg = f"Invalid spill_memory_limit: {spill_memory_limit}"
            raise ValueError(err_msg)

        self.enable_statistics = enable_statistics
        self.read_kwargs = read_kwargs if read_kwargs is not None else {}
        self.write_kwargs = write_kwargs if write_kwargs is not None else {}

    def setup_worker(self, root_address_bytes: bytes) -> None:
        """
        Setup the UCXX communication and a shuffle operation.

        Parameters
        ----------
        root_address_bytes
            Address of the root worker for UCXX initialization.
        """
        super().setup_worker(root_address_bytes)

        # Initialize the RMM memory resource
        mr = rmm.mr.StatisticsResourceAdaptor(
            rmm.mr.PoolMemoryResource(
                rmm.mr.CudaMemoryResource(),
                initial_pool_size=self.rmm_pool_size,
                maximum_pool_size=None,
            )
        )
        rmm.mr.set_current_device_resource(mr)
        # Create a buffer resource that limits device memory if spill_memory_limit is set
        memory_available = (
            None
            if self.spill_memory_limit is None
            else {MemoryType.DEVICE: LimitAvailableMemory(mr, limit=self.spill_memory_limit)}
        )
        br = BufferResource(mr, memory_available)
        # Create a statistics object
        self.stats = Statistics(self.enable_statistics)
        # Create a shuffler
        self.shuffler: Shuffler = self.create_shuffler(
            0,
            total_num_partitions=self.total_nparts,
            buffer_resource=br,
            statistics=self.stats,
        )

    def cleanup(self) -> None:
        """Cleanup the UCXX communication and the shuffle operation."""
        if self.enable_statistics and self.stats is not None:
            self.comm.logger.info(self.stats.report())
        if self.shuffler is not None:
            self.shuffler.shutdown()

    def read_batch(self, paths: list[str]) -> tuple[cudf.DataFrame | None, list[str]]:
        """
        Read a single batch of Parquet files using cuDF.

        Parameters
        ----------
        paths
            List of file paths to the Parquet files.

        Returns
        -------
            A tuple containing the DataFrame (or None if empty) and the column names.
        """
        df = cudf.read_parquet(paths, **self.read_kwargs)
        column_names = list(df.columns)
        return (df, column_names)

    def write_table(
        self,
        table: plc.Table,
        output_path: str,
        partition_id: int | str,
        column_names: list[str],
    ) -> str:
        """
        Write a pylibcudf Table to a Parquet file using cuDF.

        Parameters
        ----------
        table
            The table to write.
        output_path
            The path to write the table to.
        partition_id
            Partition id used for naming the output file.
        column_names
            The column names of the table.
        """
        path = f"{output_path}/part.{partition_id}.parquet"
        write_kwargs = self.write_kwargs.copy()
        write_kwargs["index"] = write_kwargs.get("index", False)
        pylibcudf_to_cudf_dataframe(
            table,
            column_names=column_names,
        ).to_parquet(path, **write_kwargs)
        return path

    def insert_chunk(self, table: plc.Table | cudf.DataFrame, column_names: list[str]) -> None:
        """
        Insert a pylibcudf Table or cuDF DataFrame into the shuffler.

        Parameters
        ----------
        table
            The table or DataFrame to insert.
        column_names
            The column names of the table.
        """
        from rmm.pylibrmm.stream import DEFAULT_STREAM

        if isinstance(table, cudf.DataFrame):
            table = cudf_to_pylibcudf_table(table)
        columns_to_hash = tuple(column_names.index(val) for val in self.shuffle_on)
        packed_inputs = partition_and_pack(
            table,
            columns_to_hash=columns_to_hash,
            num_partitions=self.total_nparts,
            stream=DEFAULT_STREAM,
            device_mr=rmm.mr.get_current_device_resource(),
        )
        self.shuffler.insert_chunks(packed_inputs)

    def read_and_insert(self, paths: list[str], batchsize: int | None = None) -> list[str]:
        """
        Read the list of parquet files every batchsize and insert the partitions into the shuffler.

        Parameters
        ----------
        paths
            List of file paths to the Parquet files.
        batchsize
            Number of files to read in each batch.

        Returns
        -------
            The column names of the table.
        """
        column_names = None
        if batchsize is None:
            batchsize = len(paths)
        for i in range(0, len(paths), batchsize):
            df, batch_column_names = self.read_batch(paths[i : i + batchsize])
            if not column_names:
                column_names = batch_column_names
            self.insert_chunk(df, column_names)
        return column_names

    def insert_finished(self) -> None:
        """Tell the shuffler that we are done inserting data."""
        for pid in range(self.total_nparts):
            self.shuffler.insert_finished(pid)
        self.comm.logger.info("Insert finished")

    def extract(self) -> Iterator[tuple[int, plc.Table]]:
        """
        Extract shuffled partitions as they become ready.

        Returns
        -------
            An iterator over the shuffled partitions.
        """
        from rmm.pylibrmm.stream import DEFAULT_STREAM

        while not self.shuffler.finished():
            partition_id = self.shuffler.wait_any()
            packed_chunks = self.shuffler.extract(partition_id)
            partition = unpack_and_concat(
                packed_chunks,
                stream=DEFAULT_STREAM,
                device_mr=rmm.mr.get_current_device_resource(),
            )
            yield partition_id, partition

    def extract_and_write(self, column_names: list[str]) -> list[tuple[int, str]]:
        """
        Extract and write shuffled partitions.

        Parameters
        ----------
        column_names
            The column names of the table.
        """
        partition_paths = []
        for partition_id, partition in self.extract():
            path = self.write_table(partition, self.output_path, partition_id, column_names)
            partition_paths.append((partition_id, path))
        return partition_paths<|MERGE_RESOLUTION|>--- conflicted
+++ resolved
@@ -76,11 +76,7 @@
             self.spill_memory_limit = align_down_to_256(spill_memory_limit)
         elif spill_memory_limit == "auto":
             self.spill_memory_limit = (
-<<<<<<< HEAD
-                align_down_to_256(0.8 * self.rmm_pool_size) if self.rmm_pool_size is not None else None
-=======
                 align_down_to_256(int(0.8 * self.rmm_pool_size)) if self.rmm_pool_size is not None else None
->>>>>>> 50c5868a
             )
         elif spill_memory_limit is None:
             self.spill_memory_limit = None
